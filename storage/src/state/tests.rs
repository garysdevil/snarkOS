--- conflicted
+++ resolved
@@ -22,11 +22,8 @@
 use snarkvm::dpc::{prelude::*, testnet2::Testnet2};
 
 use rand::{thread_rng, Rng};
-<<<<<<< HEAD
 use std::{fs, sync::atomic::AtomicBool};
-=======
 use std::{collections::HashSet, sync::atomic::AtomicBool};
->>>>>>> e5d34b8c
 
 fn temp_dir() -> std::path::PathBuf {
     tempfile::tempdir().expect("Failed to open temporary directory").into_path()
@@ -353,7 +350,6 @@
 }
 
 #[test]
-<<<<<<< HEAD
 fn test_get_blocks_iterator() {
     // Initialize a new temporary directory.
     let directory = temp_dir();
@@ -377,7 +373,9 @@
     drop(ledger_state);
 
     assert_eq!(blocks_result, vec![Testnet2::genesis_block().clone(), blocks[0].clone()]);
-=======
+}
+
+#[test]
 fn test_get_all_ciphertexts() {
     // Initialize a new ledger.
     let ledger = create_new_ledger::<Testnet2, RocksDB>();
@@ -395,5 +393,4 @@
         .collect();
 
     assert_eq!(expected_ciphertexts_set, ciphertexts_set);
->>>>>>> e5d34b8c
 }