--- conflicted
+++ resolved
@@ -43,18 +43,13 @@
             }
         }
 
-        self.get_block_hash(1)
+        self.get_block_hash(0)
     }
 
     /// Returns a list of block locator hashes. The purpose of this method is to detect
     /// wrong branches in the caller's canon chain.
     pub fn get_block_locator_hashes(&self) -> Result<Vec<BlockHeaderHash>, StorageError> {
-<<<<<<< HEAD
-        // Start from the latest block and work backwards
-        let mut index = self.block_height();
-=======
-        let block_height = self.get_current_block_height();
->>>>>>> 69ed72e4
+        let block_height = self.block_height();
 
         // The number of locator hashes left to obtain; accounts for the genesis block.
         let mut num_locator_hashes = std::cmp::min(crate::NUM_LOCATOR_HASHES - 1, block_height);
@@ -65,16 +60,6 @@
         // The index of the current block for which a locator hash is obtained.
         let mut hash_index = block_height;
 
-<<<<<<< HEAD
-            // Check whether it is appropriate to terminate
-            if index < step {
-                // If the genesis block has not already been include, add it to the final output
-                if index != 1 {
-                    block_locator_hashes.push(self.get_block_hash(1)?);
-                }
-                break;
-            }
-=======
         // The number of top blocks to provide locator hashes for.
         let num_top_blocks = std::cmp::min(10, num_locator_hashes);
 
@@ -95,7 +80,6 @@
         // Provide hashes of blocks with indices descending quadratically while the quadratic step distance is
         // lower or close to the proportional step distance.
         let num_quadratic_steps = (proportional_step as f32).log2() as u32;
->>>>>>> 69ed72e4
 
         // The remaining hashes should have a proportional index distance between them.
         let num_proportional_steps = num_locator_hashes - num_quadratic_steps;
